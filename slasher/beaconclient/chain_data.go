package beaconclient

import (
	"context"
	"time"

	"github.com/pkg/errors"
	ethpb "github.com/prysmaticlabs/ethereumapis/eth/v1alpha1"
	"github.com/prysmaticlabs/prysm/shared/params"
	"go.opencensus.io/trace"
	"google.golang.org/protobuf/types/known/emptypb"
)

var syncStatusPollingInterval = time.Duration(params.BeaconConfig().SecondsPerSlot) * time.Second

// ChainHead requests the latest beacon chain head
// from a beacon node via gRPC.
func (s *Service) ChainHead(
	ctx context.Context,
) (*ethpb.ChainHead, error) {
	ctx, span := trace.StartSpan(ctx, "beaconclient.ChainHead")
	defer span.End()
<<<<<<< HEAD
	res, err := bs.beaconClient.GetChainHead(ctx, &emptypb.Empty{})
=======
	res, err := s.beaconClient.GetChainHead(ctx, &ptypes.Empty{})
>>>>>>> 92932ae5
	if err != nil || res == nil {
		return nil, errors.Wrap(err, "Could not retrieve chain head or got nil chain head")
	}
	return res, nil
}

// GenesisValidatorsRoot requests or fetch from memory the beacon chain genesis
// validators root via gRPC.
func (s *Service) GenesisValidatorsRoot(
	ctx context.Context,
) ([]byte, error) {
	ctx, span := trace.StartSpan(ctx, "beaconclient.GenesisValidatorsRoot")
	defer span.End()

<<<<<<< HEAD
	if bs.genesisValidatorRoot == nil {
		res, err := bs.nodeClient.GetGenesis(ctx, &emptypb.Empty{})
=======
	if s.genesisValidatorRoot == nil {
		res, err := s.nodeClient.GetGenesis(ctx, &ptypes.Empty{})
>>>>>>> 92932ae5
		if err != nil {
			return nil, errors.Wrap(err, "could not retrieve genesis data")
		}
		if res == nil {
			return nil, errors.Wrap(err, "nil genesis data")
		}
		s.genesisValidatorRoot = res.GenesisValidatorsRoot
	}
	return s.genesisValidatorRoot, nil
}

// Poll the beacon node every syncStatusPollingInterval until the node
// is no longer syncing.
<<<<<<< HEAD
func (bs *Service) querySyncStatus(ctx context.Context) {
	status, err := bs.nodeClient.GetSyncStatus(ctx, &emptypb.Empty{})
=======
func (s *Service) querySyncStatus(ctx context.Context) {
	status, err := s.nodeClient.GetSyncStatus(ctx, &ptypes.Empty{})
>>>>>>> 92932ae5
	if err != nil {
		log.WithError(err).Error("Could not fetch sync status")
	}
	if status != nil && !status.Syncing {
		log.Info("Beacon node is fully synced, starting slashing detection")
		return
	}
	ticker := time.NewTicker(syncStatusPollingInterval)
	defer ticker.Stop()
	log.Info("Waiting for beacon node to be fully synced...")
	for {
		select {
		case <-ticker.C:
<<<<<<< HEAD
			status, err := bs.nodeClient.GetSyncStatus(ctx, &emptypb.Empty{})
=======
			status, err := s.nodeClient.GetSyncStatus(ctx, &ptypes.Empty{})
>>>>>>> 92932ae5
			if err != nil {
				log.WithError(err).Error("Could not fetch sync status")
			}
			if status != nil && !status.Syncing {
				log.Info("Beacon node is fully synced, starting slashing detection")
				return
			}
			log.Info("Waiting for beacon node to be fully synced...")
		case <-ctx.Done():
			log.Debug("Context closed, exiting routine")
			return
		}
	}
}<|MERGE_RESOLUTION|>--- conflicted
+++ resolved
@@ -20,11 +20,7 @@
 ) (*ethpb.ChainHead, error) {
 	ctx, span := trace.StartSpan(ctx, "beaconclient.ChainHead")
 	defer span.End()
-<<<<<<< HEAD
-	res, err := bs.beaconClient.GetChainHead(ctx, &emptypb.Empty{})
-=======
-	res, err := s.beaconClient.GetChainHead(ctx, &ptypes.Empty{})
->>>>>>> 92932ae5
+	res, err := s.beaconClient.GetChainHead(ctx, &emptypb.Empty{})
 	if err != nil || res == nil {
 		return nil, errors.Wrap(err, "Could not retrieve chain head or got nil chain head")
 	}
@@ -39,13 +35,8 @@
 	ctx, span := trace.StartSpan(ctx, "beaconclient.GenesisValidatorsRoot")
 	defer span.End()
 
-<<<<<<< HEAD
-	if bs.genesisValidatorRoot == nil {
-		res, err := bs.nodeClient.GetGenesis(ctx, &emptypb.Empty{})
-=======
 	if s.genesisValidatorRoot == nil {
-		res, err := s.nodeClient.GetGenesis(ctx, &ptypes.Empty{})
->>>>>>> 92932ae5
+		res, err := s.nodeClient.GetGenesis(ctx, &emptypb.Empty{})
 		if err != nil {
 			return nil, errors.Wrap(err, "could not retrieve genesis data")
 		}
@@ -59,13 +50,8 @@
 
 // Poll the beacon node every syncStatusPollingInterval until the node
 // is no longer syncing.
-<<<<<<< HEAD
-func (bs *Service) querySyncStatus(ctx context.Context) {
-	status, err := bs.nodeClient.GetSyncStatus(ctx, &emptypb.Empty{})
-=======
 func (s *Service) querySyncStatus(ctx context.Context) {
-	status, err := s.nodeClient.GetSyncStatus(ctx, &ptypes.Empty{})
->>>>>>> 92932ae5
+	status, err := s.nodeClient.GetSyncStatus(ctx, &emptypb.Empty{})
 	if err != nil {
 		log.WithError(err).Error("Could not fetch sync status")
 	}
@@ -79,11 +65,7 @@
 	for {
 		select {
 		case <-ticker.C:
-<<<<<<< HEAD
-			status, err := bs.nodeClient.GetSyncStatus(ctx, &emptypb.Empty{})
-=======
-			status, err := s.nodeClient.GetSyncStatus(ctx, &ptypes.Empty{})
->>>>>>> 92932ae5
+			status, err := s.nodeClient.GetSyncStatus(ctx, &emptypb.Empty{})
 			if err != nil {
 				log.WithError(err).Error("Could not fetch sync status")
 			}
