--- conflicted
+++ resolved
@@ -181,14 +181,11 @@
 	// All checks passed, create a codec that reads direct from the request body
 	// untilEOF and writes the response to w and order the server to process a
 	// single request.
-<<<<<<< HEAD
-=======
 	ctx := context.Background()
 	ctx = context.WithValue(ctx, "remote", r.RemoteAddr)
 	ctx = context.WithValue(ctx, "scheme", r.Proto)
 	ctx = context.WithValue(ctx, "local", r.Host)
 
->>>>>>> 3d03dc07
 	body := io.LimitReader(r.Body, maxRequestContentLength)
 	codec := NewJSONCodec(&httpReadWriteNopCloser{body, w})
 	defer codec.Close()
