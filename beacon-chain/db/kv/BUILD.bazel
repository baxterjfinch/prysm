--- conflicted
+++ resolved
@@ -88,11 +88,7 @@
         "//shared/testutil/assert:go_default_library",
         "//shared/testutil/require:go_default_library",
         "@com_github_ethereum_go_ethereum//common:go_default_library",
-<<<<<<< HEAD
-=======
-        "@com_github_gogo_protobuf//proto:go_default_library",
         "@com_github_prysmaticlabs_eth2_types//:go_default_library",
->>>>>>> cbd01d4f
         "@com_github_prysmaticlabs_ethereumapis//eth/v1alpha1:go_default_library",
         "@in_gopkg_d4l3k_messagediff_v1//:go_default_library",
         "@io_etcd_go_bbolt//:go_default_library",
