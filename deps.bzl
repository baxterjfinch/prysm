--- conflicted
+++ resolved
@@ -3876,7 +3876,6 @@
         importpath = "go.uber.org/zap",
         sum = "h1:uFRZXykJGK9lLY4HtgSw44DnIcAM+kRBP7x5m+NpAOM=",
         version = "v1.16.0",
-<<<<<<< HEAD
     )
     go_repository(
         name = "com_github_mitchellh_copystructure",
@@ -3890,6 +3889,4 @@
         importpath = "github.com/mitchellh/reflectwalk",
         sum = "h1:G2LzWKi524PWgd3mLHV8Y5k7s6XUvT0Gef6zxSIeXaQ=",
         version = "v1.0.2",
-=======
->>>>>>> 71fd747d
     )